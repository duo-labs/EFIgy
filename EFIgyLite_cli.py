--- conflicted
+++ resolved
@@ -287,14 +287,9 @@
         raw_efi = str(IORegistryEntryCreateCFProperty(IORegistryEntryFromPath(0, "IODeviceTree:/rom"), "version", None, 0)).replace("\x00", "").split(".")
         self.efi_version = "%s.%s.%s" % (raw_efi[0], raw_efi[2], raw_efi[3])
 
-<<<<<<< HEAD
         ##We like the uniqueness of the platforms UUID but we want to preserve privacy - hash it with salt to psuedononymise
         sys_uuid = str(IORegistryEntryCreateCFProperty(IOServiceGetMatchingService(0, IOServiceMatching("IOPlatformExpertDevice")), "IOPlatformUUID", None, 0)).replace("\x00", "")
         self.h_sys_uuid = hashlib.sha256(self.salt + sys_uuid).hexdigest()
-=======
-        ##We like the uniqueness of the platforms UUID but we want to preserve privacy - hash it with salt to pseudonymize
-        self.h_sys_uuid  = hashlib.sha256(self.salt + readPlistFromString(sp_xml)[0]["_items"][0]["platform_UUID"]).hexdigest()
->>>>>>> 0b0aede2
 
         ##Get the Board-ID, this is how EFI files are matched to running hardware - Nastee
         self.board_id = str(IORegistryEntryCreateCFProperty(IOServiceGetMatchingService(0, IOServiceMatching("IOPlatformExpertDevice")), "board-id", None, 0)).replace("\x00", "")
